--- conflicted
+++ resolved
@@ -43,11 +43,6 @@
     setActivePinia(createPinia())
     store = useSettingsStore()
     vi.clearAllMocks()
-<<<<<<< HEAD
-=======
-
-    // Reset saveJSON mock to not throw by default
->>>>>>> c97facee
     vi.mocked(saveJSON).mockImplementation(() => {})
   })
 
@@ -314,14 +309,7 @@
   })
 
   describe('type safety', () => {
-<<<<<<< HEAD
     it('accepts valid theme and sidebar position values', () => {
-=======
-    it('accepts valid theme values', () => {
-      // Reset saveJSON mock to not throw
-      vi.mocked(saveJSON).mockImplementation(() => {})
-
->>>>>>> c97facee
       const validThemes = ['light', 'dark'] as const
       const validPositions = ['left', 'right'] as const
 
@@ -329,16 +317,6 @@
         store.setTheme(theme)
         expect(store.theme).toBe(theme)
       })
-<<<<<<< HEAD
-=======
-    })
-
-    it('accepts valid sidebar position values', () => {
-      // Reset saveJSON mock to not throw
-      vi.mocked(saveJSON).mockImplementation(() => {})
-
-      const validPositions = ['left', 'right'] as const
->>>>>>> c97facee
 
       validPositions.forEach(position => {
         store.sidebarPosition = position

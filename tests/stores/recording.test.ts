import { Page } from '@/api/model/page'
import type { RecordedPage } from '@/api/model/recorded-page'
import type { Recording } from '@/api/model/recording'
import { useRecordingStore } from '@/stores/recording'
import { createPinia, setActivePinia } from 'pinia'
import { afterEach, beforeEach, describe, expect, it, vi } from 'vitest'

// Mock the Page class
vi.mock('@/api/model/page', () => ({
  Page: vi.fn().mockImplementation((pageNumber: number) => ({
    pageNumber,
    getPageNumber: vi.fn().mockReturnValue(pageNumber),
    // Add other properties as needed for testing
  })),
}))

describe('stores/recording', () => {
  let store: ReturnType<typeof useRecordingStore>

  // Helper function to create mock recording
  const createMockRecording = (overrides = {}): Recording => ({
    audio: new Blob(['audio data'], { type: 'audio/wav' }),
    document: new Uint8Array([1, 2, 3, 4]),
    actions: [
      { pageNumber: 0, staticActions: [], playbackActions: [], timestamp: 0 },
      { pageNumber: 1, staticActions: [], playbackActions: [], timestamp: 0 },
    ],
    duration: 100,
    ...overrides,
  })

  // Helper function to create mock actions
  const createMockActions = (count: number): RecordedPage[] => 
    Array.from({ length: count }, (_, i) => ({
      pageNumber: i,
      staticActions: [],
      playbackActions: [],
      timestamp: 0,
    }))

  beforeEach(() => {
    setActivePinia(createPinia())
    store = useRecordingStore()
    vi.clearAllMocks()
  })

  afterEach(() => {
    store.$patch({
      audio: undefined,
      document: undefined,
      actions: [],
      pages: [],
    })
  })

  describe('Initial State', () => {
    it('has correct default values', () => {
      expect(store.audio).toBeUndefined()
      expect(store.document).toBeUndefined()
      expect(store.actions).toEqual([])
      expect(store.pages).toEqual([])
    })
  })

  describe('setRecording', () => {
    it('sets recording data correctly', () => {
      const mockRecording = createMockRecording()
      store.setRecording(mockRecording)

      expect(store.audio).toBe(mockRecording.audio)
      expect(store.document).toBe(mockRecording.document)
      expect(store.actions).toStrictEqual(mockRecording.actions)
      expect(store.pages).toHaveLength(2)
    })

    it('creates Page instances for each action', () => {
      const mockActions = createMockActions(3)
      const mockRecording = createMockRecording({ actions: mockActions })

      store.setRecording(mockRecording)

      expect(store.pages).toHaveLength(3)
      expect(Page).toHaveBeenCalledTimes(3)
      expect(Page).toHaveBeenCalledWith(0)
      expect(Page).toHaveBeenCalledWith(1)
      expect(Page).toHaveBeenCalledWith(2)
    })

<<<<<<< HEAD
    const emptyActionsCases = [
      { actions: [], description: 'empty actions array' },
      { actions: undefined as unknown as RecordedPage[], description: 'undefined actions' }
    ]
=======
    it('handles empty actions array', () => {
      const mockRecording: Recording = {
        audio: new Blob(),
        document: new Uint8Array(),
        actions: [],
        duration: 100,
      }
>>>>>>> c97facee

    emptyActionsCases.forEach(({ actions, description }) => {
      it(`handles ${description}`, () => {
        const mockRecording = createMockRecording({ actions })
        store.setRecording(mockRecording)

        expect(store.actions).toEqual(actions)
        expect(store.pages).toEqual([])
        expect(Page).not.toHaveBeenCalled()
      })
    })

    it('overwrites previous recording data', () => {
      const firstRecording: Recording = {
        audio: new Blob(['first'], { type: 'audio/wav' }),
        document: new Uint8Array([1, 2]),
        actions: [{ pageNumber: 0, staticActions: [], playbackActions: [], timestamp: 0 }],
        duration: 100,
      }

      const secondRecording: Recording = {
        audio: new Blob(['second'], { type: 'audio/wav' }),
        document: new Uint8Array([3, 4, 5]),
        actions: [
          { pageNumber: 0, staticActions: [], playbackActions: [], timestamp: 0 },
          { pageNumber: 1, staticActions: [], playbackActions: [], timestamp: 0 },
        ],
        duration: 100,
      }

      store.setRecording(firstRecording)
      expect(store.pages).toHaveLength(1)

      store.setRecording(secondRecording)
      expect(store.pages).toHaveLength(2)
      expect(store.audio).toBe(secondRecording.audio)
      expect(store.document).toBe(secondRecording.document)
    })
  })

  describe('getPageCount', () => {
    it('returns 0 when no pages are loaded', () => {
      expect(store.getPageCount()).toBe(0)
    })

    it('returns correct count when pages are loaded', () => {
      const mockActions: RecordedPage[] = [
        { pageNumber: 0, staticActions: [], playbackActions: [], timestamp: 0 },
        { pageNumber: 1, staticActions: [], playbackActions: [], timestamp: 0 },
        { pageNumber: 2, staticActions: [], playbackActions: [], timestamp: 0 },
      ]

      store.setRecording({
        audio: new Blob(),
        document: new Uint8Array(),
        actions: mockActions,
        duration: 100,
      })

      expect(store.getPageCount()).toBe(3)
    })

    it('returns 0 when pages is undefined', () => {
      store.$patch({ pages: undefined as unknown as Page[] })
      expect(store.getPageCount()).toBe(0)
    })
  })

  describe('getPage', () => {
    beforeEach(() => {
      const mockActions = createMockActions(3)
      store.setRecording(createMockRecording({ actions: mockActions }))
    })

    const validPageTests = [
      { pageNumber: 0, description: 'first page' },
      { pageNumber: 1, description: 'middle page' },
      { pageNumber: 2, description: 'last page' }
    ]

    validPageTests.forEach(({ pageNumber, description }) => {
      it(`returns correct page for ${description}`, () => {
        const page = store.getPage(pageNumber)
        expect(page).toBeDefined()
        expect(page.getPageNumber()).toBe(pageNumber)
      })
    })

    const errorCases = [
      { pageNumber: -1, expectedError: 'Page number -1 out of bounds.' },
      { pageNumber: 3, expectedError: 'Page number 3 out of bounds.' }
    ]

    errorCases.forEach(({ pageNumber, expectedError }) => {
      it(`throws error for page number ${pageNumber}`, () => {
        expect(() => store.getPage(pageNumber)).toThrow(expectedError)
      })
    })

    it('throws error when pages are not loaded', () => {
      store.$patch({ pages: undefined as unknown as Page[] })
      expect(() => store.getPage(0)).toThrow('Pages not loaded.')
    })

    it('handles non-integer page numbers', () => {
      // First set up the recording with some pages
      const mockActions: RecordedPage[] = [
        { pageNumber: 0, staticActions: [], playbackActions: [], timestamp: 0 },
        { pageNumber: 1, staticActions: [], playbackActions: [], timestamp: 0 },
        { pageNumber: 2, staticActions: [], playbackActions: [], timestamp: 0 },
      ]
      const mockRecording: Recording = {
        audio: new Blob(),
        document: new Uint8Array(),
        actions: mockActions,
        duration: 100,
      }
      store.setRecording(mockRecording)

      // The store doesn't specifically validate for integers, just bounds
      // 1.5 is within bounds (0 to 2), but array access with non-integer index returns undefined
      const page = store.getPage(1.5)
      expect(page).toBeUndefined() // Array access with non-integer index returns undefined
    })
  })

  describe('Edge Cases', () => {
    it('handles recording with null values', () => {
      const mockRecording: Recording = {
        audio: null as unknown as Blob,
        document: null as unknown as Uint8Array,
        actions: null as unknown as RecordedPage[],
        duration: 100,
      }

      expect(() => store.setRecording(mockRecording)).not.toThrow()
      expect(store.audio).toBeNull()
      expect(store.document).toBeNull()
      expect(store.actions).toBeNull()
    })

    it('handles very large number of pages', () => {
      const mockActions: RecordedPage[] = Array.from({ length: 1000 }, (_, i) => ({
        pageNumber: i,
        staticActions: [],
        playbackActions: [],
        timestamp: 0,
      }))

      const mockRecording: Recording = {
        audio: new Blob(),
        document: new Uint8Array(),
        actions: mockActions,
        duration: 100,
      }

      store.setRecording(mockRecording)
      expect(store.getPageCount()).toBe(1000)
      expect(store.getPage(999)).toBeDefined()
    })

    it('maintains page references after multiple setRecording calls', () => {
      const firstRecording: Recording = {
        audio: new Blob(),
        document: new Uint8Array(),
        actions: [{ pageNumber: 0, staticActions: [], playbackActions: [], timestamp: 0 }],
        duration: 100,
      }

      store.setRecording(firstRecording)
      const firstPage = store.getPage(0)

      const secondRecording: Recording = {
        audio: new Blob(),
        document: new Uint8Array(),
        actions: [
          { pageNumber: 0, staticActions: [], playbackActions: [], timestamp: 0 },
          { pageNumber: 1, staticActions: [], playbackActions: [], timestamp: 0 },
        ],
        duration: 100,
      }

      store.setRecording(secondRecording)
      const secondPage = store.getPage(0)

      // Pages should be new instances
      expect(firstPage).not.toBe(secondPage)
    })
  })
})<|MERGE_RESOLUTION|>--- conflicted
+++ resolved
@@ -86,20 +86,10 @@
       expect(Page).toHaveBeenCalledWith(2)
     })
 
-<<<<<<< HEAD
     const emptyActionsCases = [
       { actions: [], description: 'empty actions array' },
       { actions: undefined as unknown as RecordedPage[], description: 'undefined actions' }
     ]
-=======
-    it('handles empty actions array', () => {
-      const mockRecording: Recording = {
-        audio: new Blob(),
-        document: new Uint8Array(),
-        actions: [],
-        duration: 100,
-      }
->>>>>>> c97facee
 
     emptyActionsCases.forEach(({ actions, description }) => {
       it(`handles ${description}`, () => {

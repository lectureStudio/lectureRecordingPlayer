import { beforeEach, describe, expect, it } from 'vitest'
import { MockActionExecutor } from './__mocks__/action-executor.mock'
import { TestDataFactory } from './__mocks__/test-data-factory'

// Import tool types
import type { PenTool } from '@/api/tool/pen.tool'

// Import action classes
import { ArrowAction } from '@/api/action/arrow.action'
import { ClearShapesAction } from '@/api/action/clear-shapes.action'
import { CloneAction } from '@/api/action/clone.action'
import { EllipseAction } from '@/api/action/ellipse.action'
import { ExtendViewAction } from '@/api/action/extend-view.action'
import { HighlighterAction } from '@/api/action/highlighter.action'
import { KeyAction } from '@/api/action/key.action'
import { LatexFontAction } from '@/api/action/latex-font.action'
import { LatexAction } from '@/api/action/latex.action'
import { LineAction } from '@/api/action/line.action'
import { PanAction } from '@/api/action/pan.action'
import { PenAction } from '@/api/action/pen.action'
import { PointerAction } from '@/api/action/pointer.action'
import { RectangleAction } from '@/api/action/rectangle.action'
import { RedoAction } from '@/api/action/redo.action'
import { RubberAction } from '@/api/action/rubber.action'
import { RubberActionExt } from '@/api/action/rubber.action-ext'
import { ScreenAction } from '@/api/action/screen.action'
import { SelectGroupAction } from '@/api/action/select-group.action'
import { SelectAction } from '@/api/action/select.action'
import { TextChangeAction } from '@/api/action/text-change.action'
import { TextFontAction } from '@/api/action/text-font.action'
import { TextHighlightAction } from '@/api/action/text-highlight.action'
import { TextHighlightActionExt } from '@/api/action/text-highlight.action-ext'
<<<<<<< HEAD
import { TextFontAction } from '@/api/action/text-font.action'
import { LatexFontAction } from '@/api/action/latex-font.action'
import { ExtendViewAction } from '@/api/action/extend-view.action'
import { RubberActionExt } from '@/api/action/rubber.action-ext'
import { ScreenAction } from '@/api/action/screen.action'
import type { Action } from '@/api/action/action'
=======
import { TextMoveAction } from '@/api/action/text-move.action'
import { TextRemoveAction } from '@/api/action/text-remove.action'
import { TextAction } from '@/api/action/text.action'
import { ToolBeginAction } from '@/api/action/tool-begin.action'
import { ToolEndAction } from '@/api/action/tool-end.action'
import { ToolExecuteAction } from '@/api/action/tool-execute.action'
import { UndoAction } from '@/api/action/undo.action'
import { ZoomOutAction } from '@/api/action/zoom-out.action'
import { ZoomAction } from '@/api/action/zoom.action'
>>>>>>> c97facee

describe('Action Classes', () => {
  let mockExecutor: MockActionExecutor

  // Helper function to test atomic action execution
  const testAtomicAction = (ActionClass: new () => Action, expectedToolName: string) => {
    const action = new ActionClass()
    action.execute(mockExecutor)
    
    expect(mockExecutor.executedAtomicTool).toBeDefined()
    expect(mockExecutor.executedAtomicTool?.constructor.name).toBe(expectedToolName)
  }

  // Helper function to test action default properties
  const testActionDefaults = (ActionClass: new () => Action) => {
    const action = new ActionClass()
    expect(action.keyEvent).toBeNull()
    expect(action.timestamp).toBe(0)
  }

  beforeEach(() => {
    mockExecutor = new MockActionExecutor()
  })

  describe('Atomic Actions', () => {
<<<<<<< HEAD
    const atomicActions = [
      { ActionClass: ClearShapesAction, toolName: 'ClearShapesTool' },
      { ActionClass: UndoAction, toolName: 'UndoTool' },
      { ActionClass: RedoAction, toolName: 'RedoTool' }
    ]

    atomicActions.forEach(({ ActionClass, toolName }) => {
      describe(ActionClass.name, () => {
        it('should execute correct tool', () => {
          testAtomicAction(ActionClass, toolName)
        })

        it('should have default properties', () => {
          testActionDefaults(ActionClass)
        })
=======
    describe('ClearShapesAction', () => {
      it('should execute clear shapes tool', () => {
        const action = new ClearShapesAction()

        action.execute(mockExecutor)

        expect(mockExecutor.executedAtomicTool).toBeDefined()
        expect(mockExecutor.executedAtomicTool?.constructor.name).toBe('ClearShapesTool')
      })

      it('should have null keyEvent by default', () => {
        const action = new ClearShapesAction()
        expect(action.keyEvent).toBeNull()
      })

      it('should have zero timestamp by default', () => {
        const action = new ClearShapesAction()
        expect(action.timestamp).toBe(0)
      })
    })

    describe('UndoAction', () => {
      it('should execute undo tool', () => {
        const action = new UndoAction()

        action.execute(mockExecutor)

        expect(mockExecutor.executedAtomicTool).toBeDefined()
        expect(mockExecutor.executedAtomicTool?.constructor.name).toBe('UndoTool')
      })
    })

    describe('RedoAction', () => {
      it('should execute redo tool', () => {
        const action = new RedoAction()

        action.execute(mockExecutor)

        expect(mockExecutor.executedAtomicTool).toBeDefined()
        expect(mockExecutor.executedAtomicTool?.constructor.name).toBe('RedoTool')
>>>>>>> c97facee
      })
    })

    describe('KeyAction', () => {
      it('should set key event when keyEvent is present', () => {
        const action = new KeyAction()
        const keyEvent = new KeyboardEvent('keydown', { key: 'a' })
        action.keyEvent = keyEvent

        action.execute(mockExecutor)

        expect(mockExecutor.setKeyEventCalled).toBe(true)
        expect(mockExecutor.keyEventValue).toBe(keyEvent)
      })
    })

    describe('CloneAction', () => {
      it('should set clone tool', () => {
        const action = new CloneAction()

        action.execute(mockExecutor)

        expect(mockExecutor.setToolCalled).toBe(true)
        expect(mockExecutor.setToolCalledWith?.constructor.name).toBe('CloneTool')
      })
    })

    describe('SelectAction', () => {
      it('should set select tool', () => {
        const action = new SelectAction()

        action.execute(mockExecutor)

        expect(mockExecutor.setToolCalled).toBe(true)
        expect(mockExecutor.setToolCalledWith?.constructor.name).toBe('SelectTool')
      })
    })

    describe('SelectGroupAction', () => {
      it('should set select group tool', () => {
        const action = new SelectGroupAction()

        action.execute(mockExecutor)

        expect(mockExecutor.setToolCalled).toBe(true)
        expect(mockExecutor.setToolCalledWith?.constructor.name).toBe('SelectGroupTool')
      })
    })

    describe('PanAction', () => {
      it('should set pan tool', () => {
        const action = new PanAction()

        action.execute(mockExecutor)

        expect(mockExecutor.setToolCalled).toBe(true)
        expect(mockExecutor.setToolCalledWith?.constructor.name).toBe('PanTool')
      })
    })

    describe('ZoomOutAction', () => {
      it('should execute zoom out tool', () => {
        const action = new ZoomOutAction()

        action.execute(mockExecutor)

        expect(mockExecutor.executedAtomicTool).toBeDefined()
        expect(mockExecutor.executedAtomicTool?.constructor.name).toBe('ZoomOutTool')
      })
    })

    describe('RubberAction', () => {
      it('should set rubber tool', () => {
        const action = new RubberAction()

        action.execute(mockExecutor)

        expect(mockExecutor.setToolCalled).toBe(true)
        expect(mockExecutor.setToolCalledWith?.constructor.name).toBe('RubberTool')
      })
    })
  })

  describe('Brush Actions', () => {
    describe('PenAction', () => {
      it('should set pen tool with brush', () => {
        const brush = TestDataFactory.createTestBrush()
        const action = new PenAction(123, brush)

        action.execute(mockExecutor)

        expect(mockExecutor.toolValue).toBeDefined()
        expect(mockExecutor.toolValue?.constructor.name).toBe('PenTool')
        expect((mockExecutor.toolValue as PenTool).shapeHandle).toBe(123)
        expect((mockExecutor.toolValue as PenTool).brush).toBe(brush)
      })

      it('should store shape handle and brush', () => {
        const brush = TestDataFactory.createTestBrush()
        const action = new PenAction(456, brush)

        expect(action.shapeHandle).toBe(456)
        expect(action.brush).toBe(brush)
      })
    })

    describe('HighlighterAction', () => {
      it('should set highlighter tool with brush', () => {
        const brush = TestDataFactory.createTestBrush()
        const action = new HighlighterAction(789, brush)

        action.execute(mockExecutor)

        expect(mockExecutor.toolValue).toBeDefined()
        expect(mockExecutor.toolValue?.constructor.name).toBe('HighlighterTool')
        expect((mockExecutor.toolValue as PenTool).shapeHandle).toBe(789)
        expect((mockExecutor.toolValue as PenTool).brush).toBe(brush)
      })
    })

    describe('PointerAction', () => {
      it('should set pointer tool with brush', () => {
        const brush = TestDataFactory.createTestBrush()
        const action = new PointerAction(111, brush)

        action.execute(mockExecutor)

        expect(mockExecutor.toolValue).toBeDefined()
        expect(mockExecutor.toolValue?.constructor.name).toBe('PointerTool')
        expect((mockExecutor.toolValue as PenTool).shapeHandle).toBe(111)
        expect((mockExecutor.toolValue as PenTool).brush).toBe(brush)
      })
    })

    describe('ArrowAction', () => {
      it('should set arrow tool with brush', () => {
        const brush = TestDataFactory.createTestBrush()
        const action = new ArrowAction(222, brush)

        action.execute(mockExecutor)

        expect(mockExecutor.toolValue).toBeDefined()
        expect(mockExecutor.toolValue?.constructor.name).toBe('ArrowTool')
        expect((mockExecutor.toolValue as PenTool).shapeHandle).toBe(222)
        expect((mockExecutor.toolValue as PenTool).brush).toBe(brush)
      })
    })

    describe('LineAction', () => {
      it('should set line tool with brush', () => {
        const brush = TestDataFactory.createTestBrush()
        const action = new LineAction(333, brush)

        action.execute(mockExecutor)

        expect(mockExecutor.toolValue).toBeDefined()
        expect(mockExecutor.toolValue?.constructor.name).toBe('LineTool')
        expect((mockExecutor.toolValue as PenTool).shapeHandle).toBe(333)
        expect((mockExecutor.toolValue as PenTool).brush).toBe(brush)
      })
    })

    describe('RectangleAction', () => {
      it('should set rectangle tool with brush', () => {
        const brush = TestDataFactory.createTestBrush()
        const action = new RectangleAction(444, brush)

        action.execute(mockExecutor)

        expect(mockExecutor.toolValue).toBeDefined()
        expect(mockExecutor.toolValue?.constructor.name).toBe('RectangleTool')
        expect((mockExecutor.toolValue as PenTool).shapeHandle).toBe(444)
        expect((mockExecutor.toolValue as PenTool).brush).toBe(brush)
      })
    })

    describe('EllipseAction', () => {
      it('should set ellipse tool with brush', () => {
        const brush = TestDataFactory.createTestBrush()
        const action = new EllipseAction(555, brush)

        action.execute(mockExecutor)

        expect(mockExecutor.toolValue).toBeDefined()
        expect(mockExecutor.toolValue?.constructor.name).toBe('EllipseTool')
        expect((mockExecutor.toolValue as PenTool).shapeHandle).toBe(555)
        expect((mockExecutor.toolValue as PenTool).brush).toBe(brush)
      })
    })

    describe('ZoomAction', () => {
      it('should set zoom tool with brush', () => {
        const brush = TestDataFactory.createTestBrush()
        const action = new ZoomAction(666, brush)

        action.execute(mockExecutor)

        expect(mockExecutor.toolValue).toBeDefined()
        expect(mockExecutor.toolValue?.constructor.name).toBe('ZoomTool')
        expect((action as PenAction).shapeHandle).toBe(666)
        expect((action as PenAction).brush).toBe(brush)
      })
    })
  })

  describe('Tool Actions', () => {
    describe('ToolBeginAction', () => {
      it('should begin tool with point', () => {
        const point = TestDataFactory.createTestPenPoint(10, 20, 0.5)
        const action = new ToolBeginAction(point)

        action.execute(mockExecutor)

        expect(mockExecutor.beginToolPoint).toBe(point)
      })

      it('should throw error when point is undefined', () => {
        const action = new ToolBeginAction()

        expect(() => {
          action.execute(mockExecutor)
        }).toThrow('Point is not defined')
      })

      it('should store point', () => {
        const point = TestDataFactory.createTestPenPoint(15, 25, 0.8)
        const action = new ToolBeginAction(point)

        expect(action.point).toBe(point)
      })
    })

    describe('ToolExecuteAction', () => {
      it('should execute tool with point', () => {
        const point = TestDataFactory.createTestPenPoint(30, 40, 0.9)
        const action = new ToolExecuteAction(point)

        action.execute(mockExecutor)

        expect(mockExecutor.executeToolPoint).toBe(point)
      })

      it('should store point', () => {
        const point = TestDataFactory.createTestPenPoint(35, 45, 0.7)
        const action = new ToolExecuteAction(point)

        expect(action.point).toBe(point)
      })
    })

    describe('ToolEndAction', () => {
      it('should end tool with point', () => {
        const point = TestDataFactory.createTestPenPoint(50, 60, 0.0)
        const action = new ToolEndAction(point)

        action.execute(mockExecutor)

        expect(mockExecutor.endToolPoint).toBe(point)
      })

      it('should store point', () => {
        const point = TestDataFactory.createTestPenPoint(55, 65, 0.3)
        const action = new ToolEndAction(point)

        expect(action.point).toBe(point)
      })
    })
  })

  describe('Text Actions', () => {
    describe('TextAction', () => {
      it('should set text tool with handle', () => {
        const action = new TextAction(123)

        action.execute(mockExecutor)

        expect(mockExecutor.setToolCalled).toBe(true)
        expect(mockExecutor.setToolCalledWith?.constructor.name).toBe('TextTool')
      })

      it('should store handle', () => {
        const action = new TextAction(456)
        expect((action as TextAction)['handle']).toBe(456)
      })
    })

    describe('LatexAction', () => {
      it('should set latex tool with handle', () => {
        const action = new LatexAction(789)

        action.execute(mockExecutor)

        expect(mockExecutor.setToolCalled).toBe(true)
        expect(mockExecutor.setToolCalledWith?.constructor.name).toBe('LatexTool')
      })

      it('should store handle', () => {
        const action = new LatexAction(999)
        expect((action as LatexAction)['handle']).toBe(999)
      })
    })

    describe('TextChangeAction', () => {
      it('should execute text change tool with handle and text', () => {
        const action = new TextChangeAction(111, 'Hello World')

        action.execute(mockExecutor)

        expect(mockExecutor.executedAtomicTool).toBeDefined()
        expect(mockExecutor.executedAtomicTool?.constructor.name).toBe('TextChangeTool')
      })

      it('should store handle and text', () => {
        const action = new TextChangeAction(222, 'Test Text')
        expect((action as TextChangeAction)['handle']).toBe(222)
        expect((action as TextChangeAction)['text']).toBe('Test Text')
      })
    })

    describe('TextMoveAction', () => {
      it('should execute text move tool with handle and point', () => {
        const point = TestDataFactory.createTestPoint(100, 200)
        const action = new TextMoveAction(333, point)

        action.execute(mockExecutor)

        expect(mockExecutor.executedAtomicTool).toBeDefined()
        expect(mockExecutor.executedAtomicTool?.constructor.name).toBe('TextMoveTool')
      })

      it('should store handle and point', () => {
        const point = TestDataFactory.createTestPoint(150, 250)
        const action = new TextMoveAction(444, point)
        expect((action as TextMoveAction)['handle']).toBe(444)
        expect((action as TextMoveAction)['point']).toBe(point)
      })
    })

    describe('TextRemoveAction', () => {
      it('should execute text remove tool with handle', () => {
        const action = new TextRemoveAction(555)

        action.execute(mockExecutor)

        expect(mockExecutor.executedAtomicTool).toBeDefined()
        expect(mockExecutor.executedAtomicTool?.constructor.name).toBe('TextRemoveTool')
      })

      it('should store handle', () => {
        const action = new TextRemoveAction(666)
        expect((action as TextRemoveAction)['handle']).toBe(666)
      })
    })

    describe('TextHighlightAction', () => {
      it('should set text highlight tool with color and bounds', () => {
        const color = TestDataFactory.createTestColor()
        const bounds = [TestDataFactory.createTestRectangle()]
        const action = new TextHighlightAction(color, bounds)

        action.execute(mockExecutor)

        expect(mockExecutor.setToolCalled).toBe(true)
        expect(mockExecutor.setToolCalledWith?.constructor.name).toBe('TextHighlightTool')
      })

      it('should store color and bounds', () => {
        const color = TestDataFactory.createTestColor(0xFFFF00FF)
        const bounds = [TestDataFactory.createTestRectangle(10, 20, 100, 50)]
        const action = new TextHighlightAction(color, bounds)
        expect((action as TextHighlightAction)['color']).toBe(color)
        expect((action as TextHighlightAction)['textBounds']).toBe(bounds)
      })
    })

    describe('TextHighlightActionExt', () => {
      it('should execute text highlight ext tool with handle, color and bounds', () => {
        const color = TestDataFactory.createTestColor()
        const bounds = [TestDataFactory.createTestRectangle()]
        const action = new TextHighlightActionExt(777, color, bounds)

        action.execute(mockExecutor)

        expect(mockExecutor.executedAtomicTool).toBeDefined()
        expect(mockExecutor.executedAtomicTool?.constructor.name).toBe('TextHighlightToolExt')
      })

      it('should store handle, color and bounds', () => {
        const color = TestDataFactory.createTestColor(0x00FF00FF)
        const bounds = [TestDataFactory.createTestRectangle(5, 10, 80, 40)]
        const action = new TextHighlightActionExt(888, color, bounds)
        expect((action as TextHighlightActionExt)['shapeHandle']).toBe(888)
        expect((action as TextHighlightActionExt)['color']).toBe(color)
        expect((action as TextHighlightActionExt)['textBounds']).toBe(bounds)
      })
    })

    describe('TextFontAction', () => {
      it('should execute text font tool with handle, font, color and attributes', () => {
        const font = TestDataFactory.createTestFont()
        const color = TestDataFactory.createTestColor()
        const attributes = new Map([['bold', true]])
        const action = new TextFontAction(999, font, color, attributes)

        action.execute(mockExecutor)

        expect(mockExecutor.executedAtomicTool).toBeDefined()
        expect(mockExecutor.executedAtomicTool?.constructor.name).toBe('TextFontTool')
      })

      it('should store handle, font, color and attributes', () => {
        const font = TestDataFactory.createTestFont('Times', 16, 'italic', '700')
        const color = TestDataFactory.createTestColor(0x0000FFFF)
        const attributes = new Map([['underline', true], ['strikethrough', false]])
        const action = new TextFontAction(1000, font, color, attributes)
        expect((action as TextFontAction)['handle']).toBe(1000)
        expect((action as TextFontAction)['font']).toBe(font)
        expect((action as TextFontAction)['textColor']).toBe(color)
        expect((action as TextFontAction)['textAttributes']).toBe(attributes)
      })
    })

    describe('LatexFontAction', () => {
      it('should execute latex font tool with handle, font, color and attributes', () => {
        const font = TestDataFactory.createTestFont()
        const color = TestDataFactory.createTestColor()
        const attributes = new Map()
        const action = new LatexFontAction(1001, font, color, attributes)

        action.execute(mockExecutor)

        expect(mockExecutor.executedAtomicTool).toBeDefined()
        expect(mockExecutor.executedAtomicTool?.constructor.name).toBe('LatexFontTool')
      })

      it('should store handle, font, color and attributes', () => {
        const font = TestDataFactory.createTestFont('Arial', 18)
        const color = TestDataFactory.createTestColor(0xFF0000FF)
        const attributes = new Map([['bold', true]])
        const action = new LatexFontAction(1002, font, color, attributes)
        expect((action as LatexFontAction)['handle']).toBe(1002)
        expect((action as LatexFontAction)['font']).toBe(font)
        expect((action as LatexFontAction)['textColor']).toBe(color)
        expect((action as LatexFontAction)['textAttributes']).toBe(attributes)
      })
    })
  })

  describe('Special Actions', () => {
    describe('ExtendViewAction', () => {
      it('should execute extend view tool with rectangle', () => {
        const rectangle = TestDataFactory.createTestRectangle(10, 20, 100, 200)
        const action = new ExtendViewAction(rectangle)

        action.execute(mockExecutor)

        expect(mockExecutor.executedAtomicTool).toBeDefined()
        expect(mockExecutor.executedAtomicTool?.constructor.name).toBe('ExtendViewTool')
      })

      it('should store rectangle', () => {
        const rectangle = TestDataFactory.createTestRectangle(5, 15, 150, 250)
        const action = new ExtendViewAction(rectangle)
        expect((action as ExtendViewAction)['rect']).toBe(rectangle)
      })
    })

    describe('RubberActionExt', () => {
      it('should execute rubber ext tool with shape handle', () => {
        const action = new RubberActionExt(1003)

        action.execute(mockExecutor)

        expect(mockExecutor.executedAtomicTool).toBeDefined()
        expect(mockExecutor.executedAtomicTool?.constructor.name).toBe('RubberToolExt')
      })

      it('should store shape handle', () => {
        const action = new RubberActionExt(1004)
        expect((action as RubberActionExt)['shapeHandle']).toBe(1004)
      })
    })

    describe('ScreenAction', () => {
<<<<<<< HEAD
      it('should call playVideo with correct parameters', () => {
        const action = new ScreenAction(100, 200, 1920, 1080, 'test-video.mp4')
        
=======
      it('should do nothing', () => {
        const action = new ScreenAction()

>>>>>>> c97facee
        action.execute(mockExecutor)

        expect(mockExecutor.setToolCalled).toBe(false)
        expect(mockExecutor.executedAtomicTool).toBeNull()
        // Note: The mock implementation doesn't track playVideo calls, but the method is called
      })

      it('should store video parameters', () => {
        const action = new ScreenAction(150, 300, 1280, 720, 'sample.mp4')
        
        expect(action.videoOffset).toBe(150)
        expect(action.videoLength).toBe(300)
        expect(action.contentWidth).toBe(1280)
        expect(action.contentHeight).toBe(720)
        expect(action.fileName).toBe('sample.mp4')
      })
    })
  })

  describe('Action Properties', () => {
    it('should allow setting keyEvent', () => {
      const action = new ClearShapesAction()
      const keyEvent = new KeyboardEvent('keydown', { key: 'a' })

      action.keyEvent = keyEvent

      expect(action.keyEvent).toBe(keyEvent)
    })

    it('should allow setting timestamp', () => {
      const action = new ClearShapesAction()
      const timestamp = Date.now()

      action.timestamp = timestamp

      expect(action.timestamp).toBe(timestamp)
    })

    it('should have default values for keyEvent and timestamp', () => {
      const action = new ClearShapesAction()

      expect(action.keyEvent).toBeNull()
      expect(action.timestamp).toBe(0)
    })
  })
})<|MERGE_RESOLUTION|>--- conflicted
+++ resolved
@@ -30,24 +30,12 @@
 import { TextFontAction } from '@/api/action/text-font.action'
 import { TextHighlightAction } from '@/api/action/text-highlight.action'
 import { TextHighlightActionExt } from '@/api/action/text-highlight.action-ext'
-<<<<<<< HEAD
 import { TextFontAction } from '@/api/action/text-font.action'
 import { LatexFontAction } from '@/api/action/latex-font.action'
 import { ExtendViewAction } from '@/api/action/extend-view.action'
 import { RubberActionExt } from '@/api/action/rubber.action-ext'
 import { ScreenAction } from '@/api/action/screen.action'
 import type { Action } from '@/api/action/action'
-=======
-import { TextMoveAction } from '@/api/action/text-move.action'
-import { TextRemoveAction } from '@/api/action/text-remove.action'
-import { TextAction } from '@/api/action/text.action'
-import { ToolBeginAction } from '@/api/action/tool-begin.action'
-import { ToolEndAction } from '@/api/action/tool-end.action'
-import { ToolExecuteAction } from '@/api/action/tool-execute.action'
-import { UndoAction } from '@/api/action/undo.action'
-import { ZoomOutAction } from '@/api/action/zoom-out.action'
-import { ZoomAction } from '@/api/action/zoom.action'
->>>>>>> c97facee
 
 describe('Action Classes', () => {
   let mockExecutor: MockActionExecutor
@@ -73,7 +61,6 @@
   })
 
   describe('Atomic Actions', () => {
-<<<<<<< HEAD
     const atomicActions = [
       { ActionClass: ClearShapesAction, toolName: 'ClearShapesTool' },
       { ActionClass: UndoAction, toolName: 'UndoTool' },
@@ -89,48 +76,6 @@
         it('should have default properties', () => {
           testActionDefaults(ActionClass)
         })
-=======
-    describe('ClearShapesAction', () => {
-      it('should execute clear shapes tool', () => {
-        const action = new ClearShapesAction()
-
-        action.execute(mockExecutor)
-
-        expect(mockExecutor.executedAtomicTool).toBeDefined()
-        expect(mockExecutor.executedAtomicTool?.constructor.name).toBe('ClearShapesTool')
-      })
-
-      it('should have null keyEvent by default', () => {
-        const action = new ClearShapesAction()
-        expect(action.keyEvent).toBeNull()
-      })
-
-      it('should have zero timestamp by default', () => {
-        const action = new ClearShapesAction()
-        expect(action.timestamp).toBe(0)
-      })
-    })
-
-    describe('UndoAction', () => {
-      it('should execute undo tool', () => {
-        const action = new UndoAction()
-
-        action.execute(mockExecutor)
-
-        expect(mockExecutor.executedAtomicTool).toBeDefined()
-        expect(mockExecutor.executedAtomicTool?.constructor.name).toBe('UndoTool')
-      })
-    })
-
-    describe('RedoAction', () => {
-      it('should execute redo tool', () => {
-        const action = new RedoAction()
-
-        action.execute(mockExecutor)
-
-        expect(mockExecutor.executedAtomicTool).toBeDefined()
-        expect(mockExecutor.executedAtomicTool?.constructor.name).toBe('RedoTool')
->>>>>>> c97facee
       })
     })
 
@@ -615,15 +560,9 @@
     })
 
     describe('ScreenAction', () => {
-<<<<<<< HEAD
       it('should call playVideo with correct parameters', () => {
         const action = new ScreenAction(100, 200, 1920, 1080, 'test-video.mp4')
         
-=======
-      it('should do nothing', () => {
-        const action = new ScreenAction()
-
->>>>>>> c97facee
         action.execute(mockExecutor)
 
         expect(mockExecutor.setToolCalled).toBe(false)

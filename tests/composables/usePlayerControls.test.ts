import { useFileActionPlayer } from '@/composables/useFileActionPlayer'
import { usePlayerControls } from '@/composables/usePlayerControls'
import { useMediaControlsStore } from '@/stores/mediaControls'
import { usePdfStore } from '@/stores/pdf'
import { createPinia, setActivePinia } from 'pinia'
import { afterEach, beforeEach, describe, expect, it, vi } from 'vitest'
import { watch } from 'vue'

// Mock the dependencies
vi.mock('@/composables/useFileActionPlayer', () => ({
  useFileActionPlayer: vi.fn(),
}))

vi.mock('@/stores/mediaControls', () => ({
  useMediaControlsStore: vi.fn(),
}))

vi.mock('@/stores/pdf', () => ({
  usePdfStore: vi.fn(),
}))

// Mock Vue watch
vi.mock('vue', async () => {
  const actual = await vi.importActual('vue')
  return {
    ...actual,
    watch: vi.fn(),
  }
})

describe('composables/usePlayerControls', () => {
  let mockFileActionPlayer: {
    actionPlayer: {
      value: {
        selectPreviousPage: ReturnType<typeof vi.fn>
        selectNextPage: ReturnType<typeof vi.fn>
        seekByPage: ReturnType<typeof vi.fn>
      } | null
    }
  }
  let mockMediaStore: {
    currentTime: number
    playbackState: string
    seeking: boolean
  }
  let mockPdfStore: {
    currentPage: number
    totalPages: number
  }

  // Helper function to create mock action player
  const createMockActionPlayer = () => ({
    actionPlayer: {
      value: {
        selectPreviousPage: vi.fn(),
        selectNextPage: vi.fn(),
        seekByPage: vi.fn(),
      },
    },
  })

  // Helper function to test page navigation
  const testPageNavigation = (action: string, mockMethod: ReturnType<typeof vi.fn>, expectedTime: number) => {
    const composable = usePlayerControls()
    mockMethod.mockReturnValue(expectedTime)
    
    const originalTime = mockMediaStore.currentTime
    const actionFn = composable[action as keyof typeof composable] as () => void
    actionFn()
    
    expect(mockMethod).toHaveBeenCalled()
    if (expectedTime === -1) {
      expect(mockMediaStore.currentTime).toBe(originalTime)
    } else {
      expect(mockMediaStore.currentTime).toBe(expectedTime)
    }
  }

  beforeEach(() => {
    setActivePinia(createPinia())
    vi.clearAllMocks()

    mockFileActionPlayer = createMockActionPlayer()
    mockMediaStore = {
      currentTime: 0,
      playbackState: 'paused',
      seeking: false,
    }
    mockPdfStore = {
      currentPage: 1,
      totalPages: 10,
    }

<<<<<<< HEAD
    vi.mocked(useFileActionPlayer).mockReturnValue(mockFileActionPlayer as unknown as ReturnType<typeof useFileActionPlayer>)
    vi.mocked(useMediaControlsStore).mockReturnValue(mockMediaStore as unknown as ReturnType<typeof useMediaControlsStore>)
=======
    // Setup mocks
    vi.mocked(useFileActionPlayer).mockReturnValue(
      mockFileActionPlayer as unknown as ReturnType<typeof useFileActionPlayer>,
    )
    vi.mocked(useMediaControlsStore).mockReturnValue(
      mockMediaStore as unknown as ReturnType<typeof useMediaControlsStore>,
    )
>>>>>>> c97facee
    vi.mocked(usePdfStore).mockReturnValue(mockPdfStore as unknown as ReturnType<typeof usePdfStore>)
  })

  afterEach(() => {
    vi.restoreAllMocks()
  })

  describe('selectPrevPage', () => {
    it('calls selectPreviousPage and updates media time', () => {
<<<<<<< HEAD
      testPageNavigation('selectPrevPage', mockFileActionPlayer.actionPlayer.value!.selectPreviousPage, 5000)
    })

    it('does not update media time when selectPreviousPage returns -1', () => {
      testPageNavigation('selectPrevPage', mockFileActionPlayer.actionPlayer.value!.selectPreviousPage, -1)
=======
      const { selectPrevPage } = usePlayerControls()

      mockFileActionPlayer.actionPlayer.value!.selectPreviousPage.mockReturnValue(5000) // 5 seconds in ms

      selectPrevPage()

      expect(mockFileActionPlayer.actionPlayer.value!.selectPreviousPage).toHaveBeenCalled()
      expect(mockMediaStore.currentTime).toBe(5000) // 5000ms
    })

    it('does not update media time when selectPreviousPage returns -1', () => {
      const { selectPrevPage } = usePlayerControls()

      mockFileActionPlayer.actionPlayer.value!.selectPreviousPage.mockReturnValue(-1)
      const originalTime = mockMediaStore.currentTime

      selectPrevPage()

      expect(mockFileActionPlayer.actionPlayer.value!.selectPreviousPage).toHaveBeenCalled()
      expect(mockMediaStore.currentTime).toBe(originalTime)
>>>>>>> c97facee
    })

    it('handles case when action player is null', () => {
      const { selectPrevPage } = usePlayerControls()
<<<<<<< HEAD
=======

>>>>>>> c97facee
      mockFileActionPlayer.actionPlayer.value = null
      const originalTime = mockMediaStore.currentTime

      selectPrevPage()
<<<<<<< HEAD
=======

      expect(mockMediaStore.currentTime).toBe(originalTime)
    })

    it('handles case when action player is undefined', () => {
      const { selectPrevPage } = usePlayerControls()

      mockFileActionPlayer.actionPlayer.value = null
      const originalTime = mockMediaStore.currentTime

      selectPrevPage()

>>>>>>> c97facee
      expect(mockMediaStore.currentTime).toBe(originalTime)
    })
  })

  describe('selectNextPage', () => {
    it('calls selectNextPage and updates media time', () => {
<<<<<<< HEAD
      testPageNavigation('selectNextPage', mockFileActionPlayer.actionPlayer.value!.selectNextPage, 10000)
    })

    it('does not update media time when selectNextPage returns -1', () => {
      testPageNavigation('selectNextPage', mockFileActionPlayer.actionPlayer.value!.selectNextPage, -1)
=======
      const { selectNextPage } = usePlayerControls()

      mockFileActionPlayer.actionPlayer.value!.selectNextPage.mockReturnValue(10000) // 10 seconds in ms

      selectNextPage()

      expect(mockFileActionPlayer.actionPlayer.value!.selectNextPage).toHaveBeenCalled()
      expect(mockMediaStore.currentTime).toBe(10000) // 10000ms
    })

    it('does not update media time when selectNextPage returns -1', () => {
      const { selectNextPage } = usePlayerControls()

      mockFileActionPlayer.actionPlayer.value!.selectNextPage.mockReturnValue(-1)
      const originalTime = mockMediaStore.currentTime

      selectNextPage()

      expect(mockFileActionPlayer.actionPlayer.value!.selectNextPage).toHaveBeenCalled()
      expect(mockMediaStore.currentTime).toBe(originalTime)
>>>>>>> c97facee
    })

    it('handles case when action player is null', () => {
      const { selectNextPage } = usePlayerControls()
<<<<<<< HEAD
=======

>>>>>>> c97facee
      mockFileActionPlayer.actionPlayer.value = null
      const originalTime = mockMediaStore.currentTime

      selectNextPage()
      expect(mockMediaStore.currentTime).toBe(originalTime)
    })
  })

  describe('selectPage', () => {
    it('calls seekByPage with 0-based page number and updates media time', () => {
      const { selectPage } = usePlayerControls()
<<<<<<< HEAD
      mockFileActionPlayer.actionPlayer.value!.seekByPage.mockReturnValue(15000)
=======

      mockFileActionPlayer.actionPlayer.value!.seekByPage.mockReturnValue(15000) // 15 seconds in ms
>>>>>>> c97facee

      selectPage(3) // 1-based page number

      expect(mockFileActionPlayer.actionPlayer.value!.seekByPage).toHaveBeenCalledWith(2) // 0-based
      expect(mockMediaStore.currentTime).toBe(15000)
    })

    it('does not update media time when seekByPage returns -1', () => {
      const { selectPage } = usePlayerControls()
<<<<<<< HEAD
=======

>>>>>>> c97facee
      mockFileActionPlayer.actionPlayer.value!.seekByPage.mockReturnValue(-1)
      const originalTime = mockMediaStore.currentTime

      selectPage(2)

      expect(mockFileActionPlayer.actionPlayer.value!.seekByPage).toHaveBeenCalledWith(1) // 0-based
      expect(mockMediaStore.currentTime).toBe(originalTime)
    })

    it('handles case when action player is null', () => {
      const { selectPage } = usePlayerControls()
<<<<<<< HEAD
=======

>>>>>>> c97facee
      mockFileActionPlayer.actionPlayer.value = null
      const originalTime = mockMediaStore.currentTime

      selectPage(1)
      expect(mockMediaStore.currentTime).toBe(originalTime)
    })

    it('converts page numbers correctly', () => {
      const { selectPage } = usePlayerControls()
<<<<<<< HEAD
=======

>>>>>>> c97facee
      mockFileActionPlayer.actionPlayer.value!.seekByPage.mockReturnValue(0)

      const testCases = [
        { input: 1, expected: 0 },
        { input: 5, expected: 4 },
        { input: 10, expected: 9 }
      ]

      testCases.forEach(({ input, expected }) => {
        selectPage(input)
        expect(mockFileActionPlayer.actionPlayer.value!.seekByPage).toHaveBeenCalledWith(expected)
      })
    })
  })

  describe('setupPdfPageSync', () => {
    it('sets up watcher for PDF page changes', () => {
      const { setupPdfPageSync } = usePlayerControls()

      setupPdfPageSync()

      expect(vi.mocked(watch)).toHaveBeenCalledWith(
        expect.any(Function),
        expect.any(Function),
      )
    })

    it('watcher calls selectPage when PDF page changes', () => {
      const { setupPdfPageSync } = usePlayerControls()

      mockFileActionPlayer.actionPlayer.value!.seekByPage.mockReturnValue(20000) // 20 seconds in ms

      setupPdfPageSync()

      // Get the watcher callback
      const watchCallback = vi.mocked(watch).mock.calls[0]?.[1] as unknown as (
        newValue: number,
        oldValue: number,
        onCleanup: () => void,
      ) => void

      // Simulate page change
      watchCallback?.(3, 2, () => {})

      expect(mockFileActionPlayer.actionPlayer.value!.seekByPage).toHaveBeenCalledWith(2) // 0-based (3-1)
      expect(mockMediaStore.currentTime).toBe(20000) // 20000ms
    })

    it('watcher gets current page from PDF store', () => {
      const { setupPdfPageSync } = usePlayerControls()

      setupPdfPageSync()

      // Get the watcher source function
      const watchSource = vi.mocked(watch).mock.calls[0]?.[0] as unknown as () => number

      // Test that it returns the current page
      expect(typeof watchSource).toBe('function')
      expect(watchSource()).toBe(1) // mockPdfStore.currentPage
    })
  })

  describe('return values', () => {
    it('returns all expected functions', () => {
      const result = usePlayerControls()

      expect(result).toHaveProperty('selectPrevPage')
      expect(result).toHaveProperty('selectNextPage')
      expect(result).toHaveProperty('selectPage')
      expect(result).toHaveProperty('setupPdfPageSync')

      expect(typeof result.selectPrevPage).toBe('function')
      expect(typeof result.selectNextPage).toBe('function')
      expect(typeof result.selectPage).toBe('function')
      expect(typeof result.setupPdfPageSync).toBe('function')
    })
  })

  describe('edge cases', () => {
    it('handles various time values', () => {
      const { selectPage } = usePlayerControls()
<<<<<<< HEAD
      
      const testCases = [0, 3600000, 1500]

      testCases.forEach((time) => {
        mockFileActionPlayer.actionPlayer.value!.seekByPage.mockReturnValue(time)
        selectPage(1)
        expect(mockMediaStore.currentTime).toBe(time)
      })
=======

      mockFileActionPlayer.actionPlayer.value!.seekByPage.mockReturnValue(0)

      selectPage(1)

      expect(mockMediaStore.currentTime).toBe(0)
    })

    it('handles very large time values', () => {
      const { selectPage } = usePlayerControls()

      mockFileActionPlayer.actionPlayer.value!.seekByPage.mockReturnValue(3600000) // 1 hour in ms

      selectPage(1)

      expect(mockMediaStore.currentTime).toBe(3600000) // 1 hour in milliseconds
    })

    it('handles fractional time values', () => {
      const { selectPage } = usePlayerControls()

      mockFileActionPlayer.actionPlayer.value!.seekByPage.mockReturnValue(1500) // 1.5 seconds in ms

      selectPage(1)

      expect(mockMediaStore.currentTime).toBe(1500) // 1.5 seconds in milliseconds
    })
  })

  describe('integration', () => {
    it('works with all functions together', () => {
      const { selectPrevPage, selectNextPage, selectPage, setupPdfPageSync } = usePlayerControls()

      // Setup mocks
      mockFileActionPlayer.actionPlayer.value!.selectPreviousPage.mockReturnValue(1000)
      mockFileActionPlayer.actionPlayer.value!.selectNextPage.mockReturnValue(2000)
      mockFileActionPlayer.actionPlayer.value!.seekByPage.mockReturnValue(3000)

      // Test all functions
      selectPrevPage()
      expect(mockMediaStore.currentTime).toBe(1000) // 1 second in milliseconds

      selectNextPage()
      expect(mockMediaStore.currentTime).toBe(2000) // 2 seconds in milliseconds

      selectPage(5)
      expect(mockMediaStore.currentTime).toBe(3000) // 3 seconds in milliseconds

      setupPdfPageSync()
      expect(vi.mocked(watch)).toHaveBeenCalled()
>>>>>>> c97facee
    })
  })
})<|MERGE_RESOLUTION|>--- conflicted
+++ resolved
@@ -91,18 +91,8 @@
       totalPages: 10,
     }
 
-<<<<<<< HEAD
     vi.mocked(useFileActionPlayer).mockReturnValue(mockFileActionPlayer as unknown as ReturnType<typeof useFileActionPlayer>)
     vi.mocked(useMediaControlsStore).mockReturnValue(mockMediaStore as unknown as ReturnType<typeof useMediaControlsStore>)
-=======
-    // Setup mocks
-    vi.mocked(useFileActionPlayer).mockReturnValue(
-      mockFileActionPlayer as unknown as ReturnType<typeof useFileActionPlayer>,
-    )
-    vi.mocked(useMediaControlsStore).mockReturnValue(
-      mockMediaStore as unknown as ReturnType<typeof useMediaControlsStore>,
-    )
->>>>>>> c97facee
     vi.mocked(usePdfStore).mockReturnValue(mockPdfStore as unknown as ReturnType<typeof usePdfStore>)
   })
 
@@ -112,103 +102,34 @@
 
   describe('selectPrevPage', () => {
     it('calls selectPreviousPage and updates media time', () => {
-<<<<<<< HEAD
       testPageNavigation('selectPrevPage', mockFileActionPlayer.actionPlayer.value!.selectPreviousPage, 5000)
     })
 
     it('does not update media time when selectPreviousPage returns -1', () => {
       testPageNavigation('selectPrevPage', mockFileActionPlayer.actionPlayer.value!.selectPreviousPage, -1)
-=======
-      const { selectPrevPage } = usePlayerControls()
-
-      mockFileActionPlayer.actionPlayer.value!.selectPreviousPage.mockReturnValue(5000) // 5 seconds in ms
-
-      selectPrevPage()
-
-      expect(mockFileActionPlayer.actionPlayer.value!.selectPreviousPage).toHaveBeenCalled()
-      expect(mockMediaStore.currentTime).toBe(5000) // 5000ms
-    })
-
-    it('does not update media time when selectPreviousPage returns -1', () => {
-      const { selectPrevPage } = usePlayerControls()
-
-      mockFileActionPlayer.actionPlayer.value!.selectPreviousPage.mockReturnValue(-1)
-      const originalTime = mockMediaStore.currentTime
-
-      selectPrevPage()
-
-      expect(mockFileActionPlayer.actionPlayer.value!.selectPreviousPage).toHaveBeenCalled()
-      expect(mockMediaStore.currentTime).toBe(originalTime)
->>>>>>> c97facee
     })
 
     it('handles case when action player is null', () => {
       const { selectPrevPage } = usePlayerControls()
-<<<<<<< HEAD
-=======
-
->>>>>>> c97facee
       mockFileActionPlayer.actionPlayer.value = null
       const originalTime = mockMediaStore.currentTime
 
       selectPrevPage()
-<<<<<<< HEAD
-=======
-
-      expect(mockMediaStore.currentTime).toBe(originalTime)
-    })
-
-    it('handles case when action player is undefined', () => {
-      const { selectPrevPage } = usePlayerControls()
-
-      mockFileActionPlayer.actionPlayer.value = null
-      const originalTime = mockMediaStore.currentTime
-
-      selectPrevPage()
-
->>>>>>> c97facee
       expect(mockMediaStore.currentTime).toBe(originalTime)
     })
   })
 
   describe('selectNextPage', () => {
     it('calls selectNextPage and updates media time', () => {
-<<<<<<< HEAD
       testPageNavigation('selectNextPage', mockFileActionPlayer.actionPlayer.value!.selectNextPage, 10000)
     })
 
     it('does not update media time when selectNextPage returns -1', () => {
       testPageNavigation('selectNextPage', mockFileActionPlayer.actionPlayer.value!.selectNextPage, -1)
-=======
-      const { selectNextPage } = usePlayerControls()
-
-      mockFileActionPlayer.actionPlayer.value!.selectNextPage.mockReturnValue(10000) // 10 seconds in ms
-
-      selectNextPage()
-
-      expect(mockFileActionPlayer.actionPlayer.value!.selectNextPage).toHaveBeenCalled()
-      expect(mockMediaStore.currentTime).toBe(10000) // 10000ms
-    })
-
-    it('does not update media time when selectNextPage returns -1', () => {
-      const { selectNextPage } = usePlayerControls()
-
-      mockFileActionPlayer.actionPlayer.value!.selectNextPage.mockReturnValue(-1)
-      const originalTime = mockMediaStore.currentTime
-
-      selectNextPage()
-
-      expect(mockFileActionPlayer.actionPlayer.value!.selectNextPage).toHaveBeenCalled()
-      expect(mockMediaStore.currentTime).toBe(originalTime)
->>>>>>> c97facee
     })
 
     it('handles case when action player is null', () => {
       const { selectNextPage } = usePlayerControls()
-<<<<<<< HEAD
-=======
-
->>>>>>> c97facee
       mockFileActionPlayer.actionPlayer.value = null
       const originalTime = mockMediaStore.currentTime
 
@@ -220,12 +141,7 @@
   describe('selectPage', () => {
     it('calls seekByPage with 0-based page number and updates media time', () => {
       const { selectPage } = usePlayerControls()
-<<<<<<< HEAD
       mockFileActionPlayer.actionPlayer.value!.seekByPage.mockReturnValue(15000)
-=======
-
-      mockFileActionPlayer.actionPlayer.value!.seekByPage.mockReturnValue(15000) // 15 seconds in ms
->>>>>>> c97facee
 
       selectPage(3) // 1-based page number
 
@@ -235,10 +151,6 @@
 
     it('does not update media time when seekByPage returns -1', () => {
       const { selectPage } = usePlayerControls()
-<<<<<<< HEAD
-=======
-
->>>>>>> c97facee
       mockFileActionPlayer.actionPlayer.value!.seekByPage.mockReturnValue(-1)
       const originalTime = mockMediaStore.currentTime
 
@@ -250,10 +162,6 @@
 
     it('handles case when action player is null', () => {
       const { selectPage } = usePlayerControls()
-<<<<<<< HEAD
-=======
-
->>>>>>> c97facee
       mockFileActionPlayer.actionPlayer.value = null
       const originalTime = mockMediaStore.currentTime
 
@@ -263,10 +171,6 @@
 
     it('converts page numbers correctly', () => {
       const { selectPage } = usePlayerControls()
-<<<<<<< HEAD
-=======
-
->>>>>>> c97facee
       mockFileActionPlayer.actionPlayer.value!.seekByPage.mockReturnValue(0)
 
       const testCases = [
@@ -348,7 +252,6 @@
   describe('edge cases', () => {
     it('handles various time values', () => {
       const { selectPage } = usePlayerControls()
-<<<<<<< HEAD
       
       const testCases = [0, 3600000, 1500]
 
@@ -357,58 +260,6 @@
         selectPage(1)
         expect(mockMediaStore.currentTime).toBe(time)
       })
-=======
-
-      mockFileActionPlayer.actionPlayer.value!.seekByPage.mockReturnValue(0)
-
-      selectPage(1)
-
-      expect(mockMediaStore.currentTime).toBe(0)
-    })
-
-    it('handles very large time values', () => {
-      const { selectPage } = usePlayerControls()
-
-      mockFileActionPlayer.actionPlayer.value!.seekByPage.mockReturnValue(3600000) // 1 hour in ms
-
-      selectPage(1)
-
-      expect(mockMediaStore.currentTime).toBe(3600000) // 1 hour in milliseconds
-    })
-
-    it('handles fractional time values', () => {
-      const { selectPage } = usePlayerControls()
-
-      mockFileActionPlayer.actionPlayer.value!.seekByPage.mockReturnValue(1500) // 1.5 seconds in ms
-
-      selectPage(1)
-
-      expect(mockMediaStore.currentTime).toBe(1500) // 1.5 seconds in milliseconds
-    })
-  })
-
-  describe('integration', () => {
-    it('works with all functions together', () => {
-      const { selectPrevPage, selectNextPage, selectPage, setupPdfPageSync } = usePlayerControls()
-
-      // Setup mocks
-      mockFileActionPlayer.actionPlayer.value!.selectPreviousPage.mockReturnValue(1000)
-      mockFileActionPlayer.actionPlayer.value!.selectNextPage.mockReturnValue(2000)
-      mockFileActionPlayer.actionPlayer.value!.seekByPage.mockReturnValue(3000)
-
-      // Test all functions
-      selectPrevPage()
-      expect(mockMediaStore.currentTime).toBe(1000) // 1 second in milliseconds
-
-      selectNextPage()
-      expect(mockMediaStore.currentTime).toBe(2000) // 2 seconds in milliseconds
-
-      selectPage(5)
-      expect(mockMediaStore.currentTime).toBe(3000) // 3 seconds in milliseconds
-
-      setupPdfPageSync()
-      expect(vi.mocked(watch)).toHaveBeenCalled()
->>>>>>> c97facee
     })
   })
 })